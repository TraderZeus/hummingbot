<<<<<<< HEAD
import asyncio
import logging
import time
from typing import AsyncIterable, List, Optional

import aiohttp
import ujson

from hummingbot.connector.exchange.ascend_ex import ascend_ex_constants as CONSTANTS
from hummingbot.connector.exchange.ascend_ex.ascend_ex_auth import AscendExAuth
from hummingbot.connector.exchange.ascend_ex.ascend_ex_utils import get_ws_url_private
=======
#!/usr/bin/env python
import asyncio
import logging
import time
from typing import Any, AsyncIterable, List, Optional

from hummingbot.connector.exchange.ascend_ex import ascend_ex_constants as CONSTANTS
from hummingbot.connector.exchange.ascend_ex.ascend_ex_auth import AscendExAuth
from hummingbot.connector.exchange.ascend_ex.ascend_ex_utils import build_api_factory, get_ws_url_private
>>>>>>> fa3f896a
from hummingbot.core.api_throttler.async_throttler import AsyncThrottler
from hummingbot.core.data_type.user_stream_tracker_data_source import UserStreamTrackerDataSource
from hummingbot.core.web_assistant.connections.data_types import RESTMethod, RESTRequest, RESTResponse, WSRequest
from hummingbot.core.web_assistant.rest_assistant import RESTAssistant
from hummingbot.core.web_assistant.web_assistants_factory import WebAssistantsFactory
from hummingbot.core.web_assistant.ws_assistant import WSAssistant
from hummingbot.logger import HummingbotLogger


class AscendExAPIUserStreamDataSource(UserStreamTrackerDataSource):
    MAX_RETRIES = 20
    MESSAGE_TIMEOUT = 10.0
    PING_TIMEOUT = 5.0
    HEARTBEAT_PING_INTERVAL = 15.0

    _logger: Optional[HummingbotLogger] = None

    @classmethod
    def logger(cls) -> HummingbotLogger:
        if cls._logger is None:
            cls._logger = logging.getLogger(__name__)
        return cls._logger

    def __init__(
<<<<<<< HEAD
            self,
            ascend_ex_auth: AscendExAuth,
            shared_client: Optional[aiohttp.ClientSession] = None,
            throttler: Optional[AsyncThrottler] = None,
            trading_pairs: Optional[List[str]] = None
=======
        self, ascend_ex_auth: AscendExAuth,
        api_factory: Optional[WebAssistantsFactory] = None,
        throttler: Optional[AsyncThrottler] = None,
        trading_pairs: Optional[List[str]] = None
>>>>>>> fa3f896a
    ):
        super().__init__()
        self._ascend_ex_auth: AscendExAuth = ascend_ex_auth
        self._api_factory = api_factory or build_api_factory(auth=self._ascend_ex_auth)
        self._throttler = throttler or self._get_throttler_instance()
        self._rest_assistant: Optional[RESTAssistant] = None
        self._ws_assistant: Optional[WSAssistant] = None
        self._trading_pairs = trading_pairs or []
        self._current_listen_key = None
        self._listen_for_user_stream_task = None

    @property
    def last_recv_time(self) -> float:
        """
        Returns the time of the last received message
        :return: the timestamp of the last received message in seconds
        """
        if self._ws_assistant:
            return self._ws_assistant.last_recv_time
        return 0

    async def listen_for_user_stream(self, output: asyncio.Queue):
        """
        *required
        Subscribe to user stream via web socket, and keep the connection open for incoming messages

        :param output: an async queue where the incoming messages are stored
        """

        ws = None
        while True:
            try:
                rest_assistant = await self._api_factory.get_rest_assistant()
                url = f"{CONSTANTS.REST_URL}/{CONSTANTS.INFO_PATH_URL}"
                request = RESTRequest(method=RESTMethod.GET,
                                      url=url,
                                      endpoint_url=CONSTANTS.INFO_PATH_URL,
                                      is_auth_required=True)

                async with self._throttler.execute_task(CONSTANTS.INFO_PATH_URL):
                    response: RESTResponse = await rest_assistant.call(request=request)

                info = await response.json()
                accountGroup = info.get("data").get("accountGroup")
                headers = self._ascend_ex_auth.get_auth_headers(CONSTANTS.STREAM_PATH_URL)
                payload = {
                    "op": CONSTANTS.SUB_ENDPOINT_NAME,
                    "ch": "order:cash"
                }

<<<<<<< HEAD
                async with aiohttp.ClientSession().ws_connect(f"{get_ws_url_private(accountGroup)}/stream",
                                                              headers=headers) as ws:
                    try:
                        async with self._throttler.execute_task(CONSTANTS.SUB_ENDPOINT_NAME):
                            await ws.send_json(payload)

                        async for raw_msg in self._iter_messages(ws):
                            try:
                                msg = ujson.loads(raw_msg)
                                if msg is None:
                                    continue
                                if msg.get("m", '') == "ping":
                                    async with self._throttler.execute_task(CONSTANTS.PONG_ENDPOINT_NAME):
                                        safe_ensure_future(self._handle_ping_message(ws))
                                output.put_nowait(msg)
                            except Exception:
                                self.logger().error(
                                    "Unexpected error when parsing AscendEx message. ", exc_info=True
                                )
                                raise
                    except Exception:
                        self.logger().error(
                            "Unexpected error while listening to AscendEx messages. ", exc_info=True
                        )
                        raise
                    finally:
                        await ws.close()
=======
                ws: WSAssistant = await self._get_ws_assistant()
                url = f"{get_ws_url_private(accountGroup)}/{CONSTANTS.STREAM_PATH_URL}"
                await ws.connect(ws_url=url, ws_headers=headers, ping_timeout=self.HEARTBEAT_PING_INTERVAL)

                subscribe_request: WSRequest = WSRequest(payload)
                async with self._throttler.execute_task(CONSTANTS.SUB_ENDPOINT_NAME):
                    await ws.send(subscribe_request)

                async for raw_msg in ws.iter_messages():
                    msg = raw_msg.data
                    if msg is None:
                        continue
                    self._last_recv_time = time.time()
                    output.put_nowait(msg)
>>>>>>> fa3f896a
            except asyncio.CancelledError:
                raise
            except Exception:
                self.logger().error(
                    "Unexpected error with AscendEx WebSocket connection. " "Retrying after 30 seconds...",
                    exc_info=True
                )
<<<<<<< HEAD
                await asyncio.sleep(30.0)

    async def _iter_messages(
            self,
            ws: aiohttp.ClientWebSocketResponse
    ) -> AsyncIterable[str]:
        # Terminate the recv() loop as soon as the next message timed out, so the outer loop can reconnect.
        try:
            while True:
                raw_msg = await ws.receive()
                if raw_msg.type == aiohttp.WSMsgType.CLOSED:
                    raise ConnectionError
                self._last_recv_time = time.time()
                yield raw_msg.data

        except asyncio.TimeoutError:
            self.logger().warning("WebSocket ping timed out. Going to reconnect...")
            return
        finally:
            await ws.close()

    async def _handle_ping_message(self, ws: aiohttp.ClientWebSocketResponse):
        async with self._throttler.execute_task(CONSTANTS.PONG_ENDPOINT_NAME):
            pong_payload = {
                "op": "pong"
            }
            await ws.send_json(pong_payload)
=======
                await self._sleep(30.0)
            finally:
                ws and await ws.disconnect()

    @classmethod
    def _get_throttler_instance(cls) -> AsyncThrottler:
        throttler = AsyncThrottler(CONSTANTS.RATE_LIMITS)
        return throttler

    async def _get_ws_assistant(self) -> WSAssistant:
        if self._ws_assistant is None:
            self._ws_assistant = await self._api_factory.get_ws_assistant()
        return self._ws_assistant
>>>>>>> fa3f896a
<|MERGE_RESOLUTION|>--- conflicted
+++ resolved
@@ -1,26 +1,11 @@
-<<<<<<< HEAD
 import asyncio
 import logging
 import time
-from typing import AsyncIterable, List, Optional
-
-import aiohttp
-import ujson
-
-from hummingbot.connector.exchange.ascend_ex import ascend_ex_constants as CONSTANTS
-from hummingbot.connector.exchange.ascend_ex.ascend_ex_auth import AscendExAuth
-from hummingbot.connector.exchange.ascend_ex.ascend_ex_utils import get_ws_url_private
-=======
-#!/usr/bin/env python
-import asyncio
-import logging
-import time
-from typing import Any, AsyncIterable, List, Optional
+from typing import List, Optional
 
 from hummingbot.connector.exchange.ascend_ex import ascend_ex_constants as CONSTANTS
 from hummingbot.connector.exchange.ascend_ex.ascend_ex_auth import AscendExAuth
 from hummingbot.connector.exchange.ascend_ex.ascend_ex_utils import build_api_factory, get_ws_url_private
->>>>>>> fa3f896a
 from hummingbot.core.api_throttler.async_throttler import AsyncThrottler
 from hummingbot.core.data_type.user_stream_tracker_data_source import UserStreamTrackerDataSource
 from hummingbot.core.web_assistant.connections.data_types import RESTMethod, RESTRequest, RESTResponse, WSRequest
@@ -45,18 +30,10 @@
         return cls._logger
 
     def __init__(
-<<<<<<< HEAD
-            self,
-            ascend_ex_auth: AscendExAuth,
-            shared_client: Optional[aiohttp.ClientSession] = None,
-            throttler: Optional[AsyncThrottler] = None,
-            trading_pairs: Optional[List[str]] = None
-=======
         self, ascend_ex_auth: AscendExAuth,
         api_factory: Optional[WebAssistantsFactory] = None,
         throttler: Optional[AsyncThrottler] = None,
         trading_pairs: Optional[List[str]] = None
->>>>>>> fa3f896a
     ):
         super().__init__()
         self._ascend_ex_auth: AscendExAuth = ascend_ex_auth
@@ -107,35 +84,6 @@
                     "ch": "order:cash"
                 }
 
-<<<<<<< HEAD
-                async with aiohttp.ClientSession().ws_connect(f"{get_ws_url_private(accountGroup)}/stream",
-                                                              headers=headers) as ws:
-                    try:
-                        async with self._throttler.execute_task(CONSTANTS.SUB_ENDPOINT_NAME):
-                            await ws.send_json(payload)
-
-                        async for raw_msg in self._iter_messages(ws):
-                            try:
-                                msg = ujson.loads(raw_msg)
-                                if msg is None:
-                                    continue
-                                if msg.get("m", '') == "ping":
-                                    async with self._throttler.execute_task(CONSTANTS.PONG_ENDPOINT_NAME):
-                                        safe_ensure_future(self._handle_ping_message(ws))
-                                output.put_nowait(msg)
-                            except Exception:
-                                self.logger().error(
-                                    "Unexpected error when parsing AscendEx message. ", exc_info=True
-                                )
-                                raise
-                    except Exception:
-                        self.logger().error(
-                            "Unexpected error while listening to AscendEx messages. ", exc_info=True
-                        )
-                        raise
-                    finally:
-                        await ws.close()
-=======
                 ws: WSAssistant = await self._get_ws_assistant()
                 url = f"{get_ws_url_private(accountGroup)}/{CONSTANTS.STREAM_PATH_URL}"
                 await ws.connect(ws_url=url, ws_headers=headers, ping_timeout=self.HEARTBEAT_PING_INTERVAL)
@@ -150,7 +98,6 @@
                         continue
                     self._last_recv_time = time.time()
                     output.put_nowait(msg)
->>>>>>> fa3f896a
             except asyncio.CancelledError:
                 raise
             except Exception:
@@ -158,35 +105,6 @@
                     "Unexpected error with AscendEx WebSocket connection. " "Retrying after 30 seconds...",
                     exc_info=True
                 )
-<<<<<<< HEAD
-                await asyncio.sleep(30.0)
-
-    async def _iter_messages(
-            self,
-            ws: aiohttp.ClientWebSocketResponse
-    ) -> AsyncIterable[str]:
-        # Terminate the recv() loop as soon as the next message timed out, so the outer loop can reconnect.
-        try:
-            while True:
-                raw_msg = await ws.receive()
-                if raw_msg.type == aiohttp.WSMsgType.CLOSED:
-                    raise ConnectionError
-                self._last_recv_time = time.time()
-                yield raw_msg.data
-
-        except asyncio.TimeoutError:
-            self.logger().warning("WebSocket ping timed out. Going to reconnect...")
-            return
-        finally:
-            await ws.close()
-
-    async def _handle_ping_message(self, ws: aiohttp.ClientWebSocketResponse):
-        async with self._throttler.execute_task(CONSTANTS.PONG_ENDPOINT_NAME):
-            pong_payload = {
-                "op": "pong"
-            }
-            await ws.send_json(pong_payload)
-=======
                 await self._sleep(30.0)
             finally:
                 ws and await ws.disconnect()
@@ -199,5 +117,4 @@
     async def _get_ws_assistant(self) -> WSAssistant:
         if self._ws_assistant is None:
             self._ws_assistant = await self._api_factory.get_ws_assistant()
-        return self._ws_assistant
->>>>>>> fa3f896a
+        return self._ws_assistant