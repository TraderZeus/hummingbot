--- conflicted
+++ resolved
@@ -19,11 +19,7 @@
 
 def main():
     cpu_count = os.cpu_count() or 8
-<<<<<<< HEAD
     version = "20200909"
-=======
-    version = "20200904"
->>>>>>> 422a2c2c
     packages = [
         "hummingbot",
         "hummingbot.client",
