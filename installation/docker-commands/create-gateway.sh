#!/bin/bash
# init

echo
echo
echo "===============  CREATE A NEW GATEWAY INSTANCE ==============="
echo
echo
echo "ℹ️  Press [ENTER] for default values:"
echo

echo
read -p "   Enter Gateway version you want to use [latest/development] (default = \"latest\") >>> " GATEWAY_TAG
if [ "$GATEWAY_TAG" == "" ]
then
  GATEWAY_TAG="latest"
fi

# Ask the user for the name of the new Gateway instance
read -p "   Enter a name for your new Gateway instance (default = \"gateway-instance\") >>> " GATEWAY_INSTANCE_NAME
if [ "$GATEWAY_INSTANCE_NAME" == "" ]
then
  GATEWAY_INSTANCE_NAME="gateway-instance"
fi


# Ask the user for the hummingobt data folder location
prompt_hummingbot_data_path () {
read -p "   Enter the full location path where your Hummingbot files are located (example: /Users/hbot/hummingbot_files) >>> " FOLDER
if [ "$FOLDER" == "" ]
then
  prompt_hummingbot_data_path
else
  if [ ! -d "$FOLDER" ]; then
    echo "‼️  Directory not found in ${FOLDER}"
    prompt_hummingbot_data_path
  else
    if [[ -d "$FOLDER/hummingbot_conf" && -d "$FOLDER/hummingbot_certs" ]]; then
      CERT_PATH=$FOLDER/hummingbot_certs
    else
      echo "‼️  hummingbot_conf & hummingbot_certs directory missing from path $FOLDER"
      prompt_hummingbot_data_path
    fi 

    if [[ -f "$FOLDER/hummingbot_certs/server_cert.pem" && -f "$FOLDER/hummingbot_certs/server_key.pem" && -f "$FOLDER/hummingbot_certs/ca_cert.pem" ]]; then
      echo
    else
      echo "‼️  SSL Certs missing from path $FOLDER"
      echo "  Required: server_cert.pem, server_key.pem, ca_cert.pem"
      prompt_hummingbot_data_path
    fi

    # get log folder path
    if [ -d "$FOLDER/hummingbot_logs" ]; then
      LOG_PATH=$FOLDER/hummingbot_logs
    else
      echo "‼️  hummingbot_logs directory missing from path $FOLDER"
      prompt_hummingbot_data_path
    fi
  fi
fi
}
prompt_hummingbot_data_path

read_global_config () {
GLOBAL_CONFIG="$FOLDER/hummingbot_conf/conf_global.yml"
# check for missing config
if [[ ! -f "$GLOBAL_CONFIG" ]]
then
  echo "‼️  conf_global.yml missing from path $GLOBAL_CONFIG"
  echo "Error! Unable to continue setup"
  exit
fi

while IFS=: read key value || [[ -n "$value" ]]
do
  # hummingbot instance id
  if [ "$key" == "instance_id" ]
  then
    HUMMINGBOT_INSTANCE_ID="$(echo -e "${value}" | tr -d '[:space:]')"
  fi
  #
done < "$GLOBAL_CONFIG"
}
read_global_config

# prompt to setup balancer, uniswap
prompt_ethereum_setup () {
  read -p "   Do you want to setup Balancer or Uniswap? [Y/N] (default \"Y\") >>> " PROCEED
  if [[ "$PROCEED" == "Y" || "$PROCEED" == "y"  || "$PROCEED" == ""  ]]
  then
    ETHEREUM_SETUP=true
    echo
    read -p "   Enter Ethereum chain you want to use [mainnet/kovan] (default = \"mainnet\") >>> " ETHEREUM_CHAIN
    # chain selection
    if [ "$ETHEREUM_CHAIN" == "" ]
    then
      ETHEREUM_CHAIN="mainnet"      
    fi
    if [[ "$ETHEREUM_CHAIN" != "mainnet" && "$ETHEREUM_CHAIN" != "kovan" ]]
    then
      echo "‼️  ERROR. Unsupported chains (mainnet/kovan). "
      prompt_ethereum_setup
    fi
    # set subgraph url, exchange_proxy
    if [[ "$ETHEREUM_CHAIN" == "mainnet" ]]
    then
      ETHEREUM_CHAIN="mainnet"
      REACT_APP_SUBGRAPH_URL="https://api.thegraph.com/subgraphs/name/balancer-labs/balancer"
      EXCHANGE_PROXY="0x3E66B66Fd1d0b02fDa6C811Da9E0547970DB2f21"
    else
      if [[ "$ETHEREUM_CHAIN" == "kovan" ]]
      then
        REACT_APP_SUBGRAPH_URL="https://api.thegraph.com/subgraphs/name/balancer-labs/balancer-kovan"
        EXCHANGE_PROXY="0x4e67bf5bD28Dd4b570FBAFe11D0633eCbA2754Ec"
      fi
    fi
  fi
}
prompt_ethereum_setup

# prompt to ethereum rpc
prompt_ethereum_rpc_setup () {
  if [ "$ETHEREUM_RPC_URL" == "" ]
  then
    read -p "   Enter the Ethereum RPC node URL to connect to  >>> " ETHEREUM_RPC_URL
    if [ "$ETHEREUM_RPC_URL" == "" ]
    then
      prompt_ethereum_rpc_setup
    fi
  else
    read -p "   Use the this Ethereum RPC node ($ETHEREUM_RPC_URL) setup in Hummingbot client?  [Y/N] (default = \"Y\") >>> " PROCEED
    if [[ "$PROCEED" == "Y" || "$PROCEED" == "y" || "$PROCEED" == "" ]]
    then
      echo
    else
      ETHEREUM_RPC_URL=""
      prompt_ethereum_rpc_setup
    fi
  fi
}
prompt_ethereum_rpc_setup

<<<<<<< HEAD
# prompt to setup balancer, uniswap
prompt_ethereum_setup () {
  read -p "   Do you want to setup Balancer/Uniswap/Perpetual Finance? [Y/N] >>> " PROCEED
  if [[ "$PROCEED" == "Y" || "$PROCEED" == "y" ]]
=======
>>>>>>> baa66aa9
# prompt to setup ethereum token list
prompt_token_list_source () {
  echo
  echo "   Enter the token list url available at https://tokenlists.org/"
  read -p "      (default = \"https://wispy-bird-88a7.uniswap.workers.dev/?url=http://tokens.1inch.eth.link\") >>> " ETHEREUM_TOKEN_LIST_URL
  if [ "$ETHEREUM_TOKEN_LIST_URL" == "" ]
  then
<<<<<<< HEAD
    echo "ℹ️  Retrieving config from Hummingbot config file ... "
    ETHEREUM_SETUP=true
=======
>>>>>>> baa66aa9
    ETHEREUM_TOKEN_LIST_URL=https://wispy-bird-88a7.uniswap.workers.dev/?url=http://tokens.1inch.eth.link
  fi
}
prompt_token_list_source

# prompt to setup eth gas level
prompt_eth_gasstation_gas_level () {
  echo
  read -p "   Enter gas level you want to use for Ethereum transactions (fast, fastest, safeLow, average) (default = \"fast\") >>> " ETH_GAS_STATION_GAS_LEVEL
  if [ "$ETH_GAS_STATION_GAS_LEVEL" == "" ]
  then
    ETH_GAS_STATION_GAS_LEVEL=fast
  else
    if [[ "$ETH_GAS_STATION_GAS_LEVEL" != "fast" && "$ETH_GAS_STATION_GAS_LEVEL" != "fastest" && "$ETH_GAS_STATION_GAS_LEVEL" != "safeLow" && "$ETH_GAS_STATION_GAS_LEVEL" != "safelow" && "$ETH_GAS_STATION_GAS_LEVEL" != "average" ]]
    then
      prompt_eth_gasstation_gas_level
    fi
  fi
}

# prompt to setup eth gas station
prompt_eth_gasstation_setup () {
  echo
  read -p "   Enable dynamic Ethereum gas price lookup? [Y/N] (default = \"Y\") >>> " PROCEED
  if [[ "$PROCEED" == "Y" || "$PROCEED" == "y" || "$PROCEED" == "" ]]
  then
    ENABLE_ETH_GAS_STATION=true
    read -p "   Enter API key for Eth Gas Station (https://ethgasstation.info/) >>> " ETH_GAS_STATION_API_KEY
    if [ "$ETH_GAS_STATION_API_KEY" == "" ]
    then
      prompt_eth_gasstation_setup
    else
      # set gas level
      prompt_eth_gasstation_gas_level

      # set refresh interval
      read -p "   Enter refresh time for Ethereum gas price lookup (in seconds) (default = \"120\") >>> " ETH_GAS_STATION_REFRESH_TIME
      if [ "$ETH_GAS_STATION_REFRESH_TIME" == "" ]
      then
        ETH_GAS_STATION_REFRESH_TIME=120
      fi
    fi
  else
    if [[ "$PROCEED" == "N" || "$PROCEED" == "n" ]]
    then
      ENABLE_ETH_GAS_STATION=false
      # set manual gas price
      read -p "   Enter fixed gas price (in Gwei) you want to use for Ethereum transactions (default = \"100\") >>> " MANUAL_GAS_PRICE
      if [ "$MANUAL_GAS_PRICE" == "" ]
      then
        MANUAL_GAS_PRICE=100
      fi
    else
      prompt_eth_gasstation_setup
    fi
  fi
}
prompt_eth_gasstation_setup

prompt_balancer_setup () {
  # Ask the user for the max balancer pool to use
  echo
  read -p "   Enter the maximum balancer swap pool (default = \"4\") >>> " BALANCER_MAX_SWAPS
  if [ "$BALANCER_MAX_SWAPS" == "" ]
  then
    BALANCER_MAX_SWAPS="4"
    echo
  fi
}


if [[ "$ETHEREUM_SETUP" == true ]]
then
  prompt_balancer_setup
fi

# Ask the user for ethereum network
prompt_terra_network () {
  echo
  read -p "   Enter Terra chain you want to use [mainnet/testnet] (default = \"mainnet\") >>> " TERRA
  # chain selection
  if [ "$TERRA" == "" ]
  then
    TERRA="mainnet"
  fi
  if [[ "$TERRA" != "mainnet" && "$TERRA" != "testnet" ]]
  then
    echo "‼️  ERROR. Unsupported chains (mainnet/testnet). "
    prompt_terra_network
  fi
  # setup chain params
  if [[ "$TERRA" == "mainnet" ]]
  then
    TERRA_LCD_URL="https://lcd.terra.dev"
    TERRA_CHAIN="columbus-4"
  elif [ "$TERRA" == "testnet" ]
  then
    TERRA_LCD_URL="https://tequila-lcd.terra.dev"
    TERRA_CHAIN="tequila-0004"
  fi
}

prompt_terra_setup () {
  echo
  read -p "   Do you want to setup Terra? [Y/N] (default \"Y\") >>> " PROCEED
  if [[ "$PROCEED" == "Y" || "$PROCEED" == "y" || "$PROCEED" == "" ]]
  then
    TERRA_SETUP=true
    prompt_terra_network
  fi
}
prompt_terra_setup

# setup uniswap config
UNISWAP_ROUTER=0x7a250d5630B4cF539739dF2C5dAcb4c659F2488D

# network setup verifications
if [[ "$ETHEREUM_SETUP" != true && "$TERRA_SETUP" != true ]]
then
  echo
  echo "‼️  ERROR. Balancer/Uniswap & Terra Setup are both not selected. "
  echo "   Setup will not continue."
  exit
fi

# Ask the user for the hummingobt data folder location
prompt_password () {
echo
read -s -p "   Enter the your Gateway cert passphrase configured in Hummingbot  >>> " PASSWORD
if [ "$PASSWORD" == "" ]
then
 echo
 echo
 echo "‼️  ERROR. Certificates are not empty string. "
 prompt_password
fi
}
prompt_password

# Get GMT offset from local system time
GMT_OFFSET=$(date +%z)

# Check available open port for Gateway
PORT=5000
LIMIT=$((PORT+1000))
while [[ $PORT -le LIMIT ]]
  do
    if [[ $(netstat -nat | grep "$PORT") ]]; then
      # check another port
      ((PORT = PORT + 1))
    else
      break
    fi
done

echo
echo "ℹ️  Confirm below if the instance and its folders are correct:"
echo

printf "%30s %5s\n" "Gateway instance name:" "$GATEWAY_INSTANCE_NAME"
printf "%30s %5s\n" "Version:" "coinalpha/gateway-api:$GATEWAY_TAG"
echo
printf "%30s %5s\n" "Hummingbot Instance ID:" "$HUMMINGBOT_INSTANCE_ID"
printf "%30s %5s\n" "Ethereum Chain:" "$ETHEREUM_CHAIN"
printf "%30s %5s\n" "Ethereum RPC URL:" "$ETHEREUM_RPC_URL"
printf "%30s %5s\n" "Ethereum Token List URL:" "$ETHEREUM_TOKEN_LIST_URL"
printf "%30s %5s\n" "Manual Gas Price:" "$MANUAL_GAS_PRICE"
printf "%30s %5s\n" "Enable Eth Gas Station:" "$ENABLE_ETH_GAS_STATION"
printf "%30s %5s\n" "Eth Gas Station API:" "$ETH_GAS_STATION_API_KEY"
printf "%30s %5s\n" "Eth Gas Station Level:" "$ETH_GAS_STATION_GAS_LEVEL"
printf "%30s %5s\n" "Eth Gas Station Refresh Interval:" "$ETH_GAS_STATION_REFRESH_TIME"
printf "%30s %5s\n" "Balancer Subgraph:" "$REACT_APP_SUBGRAPH_URL"
printf "%30s %5s\n" "Balancer Exchange Proxy:" "$EXCHANGE_PROXY"
printf "%30s %5s\n" "Balancer Max Swaps:" "$BALANCER_MAX_SWAPS"
printf "%30s %5s\n" "Uniswap Router:" "$UNISWAP_ROUTER"
printf "%30s %5s\n" "Terra Chain:" "$TERRA"
printf "%30s %5s\n" "Gateway Log Path:" "$LOG_PATH"
printf "%30s %5s\n" "Gateway Cert Path:" "$CERT_PATH"
printf "%30s %5s\n" "Gateway Port:" "$PORT"
echo

ENV_FILE="./gateway.env"
echo "  Writing config to environment file"
echo "" > $ENV_FILE # clear existing file data
echo "# gateway-api script generated env" >> $ENV_FILE
echo "" >> $ENV_FILE
echo "NODE_ENV=prod" >> $ENV_FILE
echo "PORT=$PORT" >> $ENV_FILE
echo "" >> $ENV_FILE
echo "HUMMINGBOT_INSTANCE_ID=$HUMMINGBOT_INSTANCE_ID" >> $ENV_FILE

# ethereum config
echo "" >> $ENV_FILE
echo "# Ethereum Settings" >> $ENV_FILE
echo "ETHEREUM_CHAIN=$ETHEREUM_CHAIN" >> $ENV_FILE
echo "ETHEREUM_RPC_URL=$ETHEREUM_RPC_URL" >> $ENV_FILE
echo "ETHEREUM_TOKEN_LIST_URL=$ETHEREUM_TOKEN_LIST_URL" >> $ENV_FILE
echo "" >> $ENV_FILE
echo "ENABLE_ETH_GAS_STATION=$ENABLE_ETH_GAS_STATION" >> $ENV_FILE
echo "ETH_GAS_STATION_API_KEY=$ETH_GAS_STATION_API_KEY" >> $ENV_FILE
echo "ETH_GAS_STATION_GAS_LEVEL=$ETH_GAS_STATION_GAS_LEVEL" >> $ENV_FILE
echo "ETH_GAS_STATION_REFRESH_TIME=$ETH_GAS_STATION_REFRESH_TIME" >> $ENV_FILE
echo "MANUAL_GAS_PRICE=$MANUAL_GAS_PRICE" >> $ENV_FILE

# balancer config
echo "" >> $ENV_FILE
echo "# Balancer Settings" >> $ENV_FILE
echo "REACT_APP_SUBGRAPH_URL=$REACT_APP_SUBGRAPH_URL" >> $ENV_FILE # must used "REACT_APP_SUBGRAPH_URL" for balancer-sor
echo "EXCHANGE_PROXY=$EXCHANGE_PROXY" >> $ENV_FILE
echo "BALANCER_MAX_SWAPS=$BALANCER_MAX_SWAPS" >> $ENV_FILE

# uniswap config
echo "" >> $ENV_FILE
echo "# Uniswap Settings" >> $ENV_FILE
echo "UNISWAP_ROUTER=$UNISWAP_ROUTER" >> $ENV_FILE

# terra config
echo "" >> $ENV_FILE
echo "# Terra Settings" >> $ENV_FILE
echo "TERRA_LCD_URL=$TERRA_LCD_URL" >> $ENV_FILE
echo "TERRA_CHAIN=$TERRA_CHAIN" >> $ENV_FILE

echo "" >> $ENV_FILE

prompt_proceed () {
 echo
 read -p "  Do you want to proceed with installation? [Y/N] >>> " PROCEED
 if [ "$PROCEED" == "" ]
 then
 prompt_proceed
 else
  if [[ "$PROCEED" != "Y" && "$PROCEED" != "y" ]]
  then
    PROCEED="N"
  fi
 fi
}

# Execute docker commands
create_instance () {
 echo
 echo "Creating Gateway instance ... "
 echo



 # Launch a new instance of hummingbot
 docker run -d \
 --name $GATEWAY_INSTANCE_NAME \
 -p 127.0.0.1:$PORT:$PORT \
 --env-file $ENV_FILE \
 -e CERT_PASSPHRASE="$PASSWORD" \
 -e GMT_OFFSET="$GMT_OFFSET" \
 --mount "type=bind,source=$CERT_PATH,destination=/usr/src/app/certs/" \
 --mount "type=bind,source=$LOG_PATH,destination=/usr/src/app/logs/" \
 coinalpha/gateway-api:$GATEWAY_TAG
}

prompt_proceed
if [[ "$PROCEED" == "Y" || "$PROCEED" == "y" ]]
then
 create_instance
else
 echo "   Aborted"
 echo
fi<|MERGE_RESOLUTION|>--- conflicted
+++ resolved
@@ -141,13 +141,6 @@
 }
 prompt_ethereum_rpc_setup
 
-<<<<<<< HEAD
-# prompt to setup balancer, uniswap
-prompt_ethereum_setup () {
-  read -p "   Do you want to setup Balancer/Uniswap/Perpetual Finance? [Y/N] >>> " PROCEED
-  if [[ "$PROCEED" == "Y" || "$PROCEED" == "y" ]]
-=======
->>>>>>> baa66aa9
 # prompt to setup ethereum token list
 prompt_token_list_source () {
   echo
@@ -155,11 +148,8 @@
   read -p "      (default = \"https://wispy-bird-88a7.uniswap.workers.dev/?url=http://tokens.1inch.eth.link\") >>> " ETHEREUM_TOKEN_LIST_URL
   if [ "$ETHEREUM_TOKEN_LIST_URL" == "" ]
   then
-<<<<<<< HEAD
     echo "ℹ️  Retrieving config from Hummingbot config file ... "
     ETHEREUM_SETUP=true
-=======
->>>>>>> baa66aa9
     ETHEREUM_TOKEN_LIST_URL=https://wispy-bird-88a7.uniswap.workers.dev/?url=http://tokens.1inch.eth.link
   fi
 }
