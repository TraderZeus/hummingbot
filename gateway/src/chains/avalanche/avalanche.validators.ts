--- conflicted
+++ resolved
@@ -2,24 +2,15 @@
   mkRequestValidator,
   mkValidator,
   RequestValidator,
-  validateAmount,
-  validateToken,
-  validateTokenSymbols,
   Validator,
 } from '../../services/validators';
 import {
-<<<<<<< HEAD
-  isPublicKey,
-  validateNonce,
-  validatePrivateKey,
-=======
   isAddress,
   validateAmount,
   validateNonce,
   validateAddress,
   validateToken,
   validateTokenSymbols,
->>>>>>> ff1b2040
 } from '../ethereum/ethereum.validators';
 
 export const invalidSpenderError: string =
